# 変更履歴

- UPDATE
    - 下位互換がある変更
- ADD
    - 下位互換がある追加
- CHANGE
    - 下位互換のない変更
- FIX
    - バグ修正

<<<<<<< HEAD
## develop
=======
## virtual-background-2022.4.2
>>>>>>> 80a132c5
- [FIX] `stopProcessing()`呼び出し前に、処理適用後のトラックを止めると警告やエラーログが出力される問題を修正
    - https://github.com/shiguredo/media-processors/pull/59
    - @sile

## noise-suppression-2022.4.1
- [FIX] 公開APIに含まれる型を定義しているパッケージをdependenciesに追加
    - https://github.com/shiguredo/media-processors/pull/26
    - @sile

## virtual-background-2022.4.1
- [FIX] 公開APIに含まれる型を定義しているパッケージをdependenciesに追加
    - https://github.com/shiguredo/media-processors/pull/26
    - @sile

## noise-suppression-2022.4.0
- [ADD] RNNoiseモデルの差し替えに対応
    - https://github.com/shiguredo/media-processors/pull/15
    - @sile

- [ADD] 処理適用前後のメディアトラックを取得するためのAPIを追加
    - https://github.com/shiguredo/media-processors/pull/25
    - @sile

## virtual-background-2022.4.0
- [ADD] 処理適用前後のメディアトラックを取得するためのAPIを追加
    - https://github.com/shiguredo/media-processors/pull/25
    - @sile

## virtual-background-2022.3.1
- [FIX] 仮想背景適用時に画面がカクツクことがある問題を修正
    - https://github.com/shiguredo/media-processors/pull/14
    - @sile

## noise-suppression-2022.3.0
- [CHANGE] `NoiseSuppressionProcessors` のインタフェース見直し
    - 処理の開始・停止の度にインスタンスを作り直す必要がなくなった
    - https://github.com/shiguredo/media-processors/pull/12
    - @sile

## virtual-background-2022.3.0
- [CHANGE] `VirtualBackgroundProcessors` のインタフェース見直し
    - 処理の開始・停止の度にインスタンスの作り直す必要がなくなった
    - オプション指定タイミングをインスタンス生成時から処理開始時に移して、オプション変更を容易に行えるようにした
    - https://github.com/shiguredo/media-processors/pull/11
    - @sile

## noise-suppression-2022.2.0
- [UPDATE] 末尾にスラッシュを含む `assetsPath` をサポート
    - https://github.com/shiguredo/media-processors/pull/9
    - @sile
- [FIX] README.md 内の typo 修正
    - @sile

## virtual-background-2022.2.0
- [UPDATE] 末尾にスラッシュを含む `assetsPath` をサポート
    - https://github.com/shiguredo/media-processors/pull/9
    - @sile
- [FIX] README.md 内の typo 修正
    - @sile

## noise-suppression-2022.1.0

**初リリース**

## virtual-background-2022.1.0

**初リリース**<|MERGE_RESOLUTION|>--- conflicted
+++ resolved
@@ -9,11 +9,10 @@
 - FIX
     - バグ修正
 
-<<<<<<< HEAD
+
 ## develop
-=======
+
 ## virtual-background-2022.4.2
->>>>>>> 80a132c5
 - [FIX] `stopProcessing()`呼び出し前に、処理適用後のトラックを止めると警告やエラーログが出力される問題を修正
     - https://github.com/shiguredo/media-processors/pull/59
     - @sile
