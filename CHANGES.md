# 変更履歴

- UPDATE
    - 下位互換がある変更
- ADD
    - 下位互換がある追加
- CHANGE
    - 下位互換のない変更
- FIX
    - バグ修正

<<<<<<< HEAD

## develop

=======
## develop

## noise-suppression-2022.4.2
- [FIX] `stopProcessing()`呼び出し前に、処理適用後のトラックを止めると警告やエラーログが出力される問題を修正
    - https://github.com/shiguredo/media-processors/pull/59
    - @sile

>>>>>>> 6acac5ac
## virtual-background-2022.4.2
- [FIX] `stopProcessing()`呼び出し前に、処理適用後のトラックを止めると警告やエラーログが出力される問題を修正
    - https://github.com/shiguredo/media-processors/pull/59
    - @sile

## noise-suppression-2022.4.1
- [FIX] 公開APIに含まれる型を定義しているパッケージをdependenciesに追加
    - https://github.com/shiguredo/media-processors/pull/26
    - @sile

## virtual-background-2022.4.1
- [FIX] 公開APIに含まれる型を定義しているパッケージをdependenciesに追加
    - https://github.com/shiguredo/media-processors/pull/26
    - @sile

## noise-suppression-2022.4.0
- [ADD] RNNoiseモデルの差し替えに対応
    - https://github.com/shiguredo/media-processors/pull/15
    - @sile

- [ADD] 処理適用前後のメディアトラックを取得するためのAPIを追加
    - https://github.com/shiguredo/media-processors/pull/25
    - @sile

## virtual-background-2022.4.0
- [ADD] 処理適用前後のメディアトラックを取得するためのAPIを追加
    - https://github.com/shiguredo/media-processors/pull/25
    - @sile

## virtual-background-2022.3.1
- [FIX] 仮想背景適用時に画面がカクツクことがある問題を修正
    - https://github.com/shiguredo/media-processors/pull/14
    - @sile

## noise-suppression-2022.3.0
- [CHANGE] `NoiseSuppressionProcessors` のインタフェース見直し
    - 処理の開始・停止の度にインスタンスを作り直す必要がなくなった
    - https://github.com/shiguredo/media-processors/pull/12
    - @sile

## virtual-background-2022.3.0
- [CHANGE] `VirtualBackgroundProcessors` のインタフェース見直し
    - 処理の開始・停止の度にインスタンスの作り直す必要がなくなった
    - オプション指定タイミングをインスタンス生成時から処理開始時に移して、オプション変更を容易に行えるようにした
    - https://github.com/shiguredo/media-processors/pull/11
    - @sile

## noise-suppression-2022.2.0
- [UPDATE] 末尾にスラッシュを含む `assetsPath` をサポート
    - https://github.com/shiguredo/media-processors/pull/9
    - @sile
- [FIX] README.md 内の typo 修正
    - @sile

## virtual-background-2022.2.0
- [UPDATE] 末尾にスラッシュを含む `assetsPath` をサポート
    - https://github.com/shiguredo/media-processors/pull/9
    - @sile
- [FIX] README.md 内の typo 修正
    - @sile

## noise-suppression-2022.1.0

**初リリース**

## virtual-background-2022.1.0

**初リリース**<|MERGE_RESOLUTION|>--- conflicted
+++ resolved
@@ -9,11 +9,6 @@
 - FIX
     - バグ修正
 
-<<<<<<< HEAD
-
-## develop
-
-=======
 ## develop
 
 ## noise-suppression-2022.4.2
@@ -21,7 +16,6 @@
     - https://github.com/shiguredo/media-processors/pull/59
     - @sile
 
->>>>>>> 6acac5ac
 ## virtual-background-2022.4.2
 - [FIX] `stopProcessing()`呼び出し前に、処理適用後のトラックを止めると警告やエラーログが出力される問題を修正
     - https://github.com/shiguredo/media-processors/pull/59
