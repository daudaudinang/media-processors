--- conflicted
+++ resolved
@@ -44,12 +44,7 @@
     "eslint-plugin-prettier": "^4.0.0",
     "rollup": "^2.75.3",
     "rollup-plugin-copy": "^3.4.0",
-<<<<<<< HEAD
-    "typedoc": "^0.22.15",
+    "typedoc": "^0.22.16",
     "typescript": "^4.7.2"
-=======
-    "typedoc": "^0.22.16",
-    "typescript": "^4.6.4"
->>>>>>> 6ac5f157
   }
 }