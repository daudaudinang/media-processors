--- conflicted
+++ resolved
@@ -7,12 +7,8 @@
   "scripts": {
     "build": "rollup -c ./rollup.config.js",
     "lint": "eslint --ext .ts ./src",
-<<<<<<< HEAD
     "fmt": "prettier --write src",
     "doc": "typedoc"
-=======
-    "fmt": "prettier --write src"
->>>>>>> 713b4acd
   },
   "devDependencies": {
     "@mediapipe/selfie_segmentation": "^0.1.1632777926",
@@ -27,11 +23,8 @@
     "eslint-config-prettier": "^8.3.0",
     "eslint-plugin-prettier": "^4.0.0",
     "rollup": "^2.61.1",
-<<<<<<< HEAD
+    "rollup-plugin-copy": "^3.4.0",
     "typedoc": "^0.22.10",
-=======
-    "rollup-plugin-copy": "^3.4.0",
->>>>>>> 713b4acd
     "typescript": "^4.5.3"
   }
 }